#![warn(rust_2018_idioms)]
#![recursion_limit = "256"]

use std::error::Error;

use clap::Clap;
use metrics_runtime::Receiver;
use tracing::{debug, info, Level};

use metrics_runtime::exporters::HttpExporter;
use metrics_runtime::observers::PrometheusBuilder;
use shotover_proxy::config::topology::Topology;
use shotover_proxy::config::Config;
use shotover_proxy::transforms::chain::Wrapper;
use shotover_proxy::transforms::Transforms;
use std::net::SocketAddr;
use std::str::FromStr;
use tokio::runtime;
use tracing_subscriber;

#[derive(Clap)]
#[clap(version = "0.0.3", author = "Instaclustr")]
struct ConfigOpts {
    #[clap(short, long, default_value = "config/topology.yaml")]
    pub topology_file: String,

    #[clap(short, long, default_value = "config/config.yaml")]
    pub config_file: String,

    #[clap(long, default_value = "4")]
    pub core_threads: usize,
    // 2,097,152 = 2 * 1024 * 1024 (2MiB)
    #[clap(long, default_value = "2097152")]
    pub stack_size: usize,
}

#[cfg(not(feature = "no_index"))]
#[cfg(not(feature = "no_object"))]
fn main() -> Result<(), Box<dyn Error>> {
    let params = ConfigOpts::parse();
    let config = Config::from_file(params.config_file.clone())?;
    let (non_blocking, _guard) = tracing_appender::non_blocking(std::io::stdout());
    let _subscriber = tracing_subscriber::fmt()
        .with_writer(non_blocking)
        // all spans/events with a level higher than TRACE (e.g, debug, info, warn, etc.)
        // will be written to stdout.
<<<<<<< HEAD
        .with_max_level(Level::from_str(config.main_log_level.as_str())?)
=======
        .with_max_level(Level::INFO)
>>>>>>> 98bcc6b9
        // completes the builder and sets the constructed `Subscriber` as the default.
        .init();

    info!(
        "Loaded the following configuration file: {}",
        params.config_file.clone()
    );
    info!(configuration = ?config);

    let receiver = Receiver::builder()
        .build()
        .expect("failed to create receiver");

    let socket: SocketAddr = config.prometheus_interface.parse()?;

    let exporter = HttpExporter::new(receiver.controller(), PrometheusBuilder::new(), socket);

    receiver.install();

    debug!(
        "Transform overhead size on stack is {}",
        std::mem::size_of::<Transforms>()
    );

    debug!(
        "Wrapper overhead size on stack is {}",
        std::mem::size_of::<Wrapper>()
    );

    info!("Starting loaded topology");
    let mut rt = runtime::Builder::new()
        .enable_all()
        .thread_name("RPProxy-Thread")
        .thread_stack_size(params.stack_size)
        .threaded_scheduler()
        .core_threads(params.core_threads)
        .build()
        .unwrap();

    rt.spawn(exporter.async_run());

    return rt.block_on(async move {
        let topology = Topology::from_file(params.topology_file.clone())?;
        info!(
            "Loaded the following topology file: {}",
            params.topology_file.clone()
        );
        info!(topology = ?topology);

        if let Ok((_, mut shutdown_complete_rx)) = topology.run_chains().await {
            let _ = shutdown_complete_rx.recv().await;
            info!("Goodbye!");
        }
        Ok(())
    });
}<|MERGE_RESOLUTION|>--- conflicted
+++ resolved
@@ -44,11 +44,8 @@
         .with_writer(non_blocking)
         // all spans/events with a level higher than TRACE (e.g, debug, info, warn, etc.)
         // will be written to stdout.
-<<<<<<< HEAD
         .with_max_level(Level::from_str(config.main_log_level.as_str())?)
-=======
-        .with_max_level(Level::INFO)
->>>>>>> 98bcc6b9
+
         // completes the builder and sets the constructed `Subscriber` as the default.
         .init();
 
